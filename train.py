from os import path as osp

import torch
torch.backends.cudnn.enabled = False
import numpy as np
import torch.nn.functional as F
from datasets.utils import find_dataset_using_name
import hydra
from torch_geometric.utils import intersection_and_union as i_and_u
from models.utils import find_model_using_name
from tqdm import tqdm as tq
import time
import wandb

from visualizer import print_current_losses
#wandb.init(project="dpc-benchmark")


def train(epoch, model, train_loader, device, options):
    model.train()

    total_loss = correct_nodes = total_nodes = 0
    iter_data_time = time.time()
    for i, data in tq(enumerate(train_loader)):
        iter_start_time = time.time()  # timer for computation per iteration
        t_data = iter_start_time - iter_data_time

        data = data.to(device)
        model.set_input(data)
        model.optimize_parameters()
        if i % options.training.print_frequency == 0:
            print_current_losses(epoch, i, model.get_current_losses(), time.time() - iter_start_time, t_data)
        correct_nodes += model.get_output().max(dim=1)[1].eq(data.y).sum().item()
        total_nodes += data.num_nodes
        iter_data_time = time.time()

        #uncomment to print loss and accurancy every 10 batches - to check if model is training correctly 
        if (i + 1) % 10 == 0:
            print('[{}/{}] Loss: {:.4f}, Train Accuracy: {:.4f}'.format(
            i + 1, len(train_loader), total_loss / 10,
            correct_nodes / total_nodes))
            total_loss = correct_nodes = total_nodes = 0

    
    wandb.log({"Train Accuracy": correct_nodes / total_nodes})


def test(model, loader, num_classes, device):
    model.eval()

    correct_nodes = total_nodes = 0
    intersections, unions, categories = [], [], []
    for data in tq(loader):
        data = data.to(device)
        with torch.no_grad():
            out = model(data)
        pred = out.max(dim=1)[1]
        correct_nodes += pred.eq(data.y).sum().item()
        total_nodes += data.num_nodes
        i, u = i_and_u(pred, data.y, num_classes, data.batch)
        intersections.append(i.to(device))
        unions.append(u.to(device))
        categories.append(data.category.to(device))

    category = torch.cat(categories, dim=0)
    intersection = torch.cat(intersections, dim=0)
    union = torch.cat(unions, dim=0)

    ious = [[] for _ in range(len(loader.dataset.categories))]
    for j in range(len(loader.dataset)):
        i = intersection[j, loader.dataset.y_mask[category[j]]]
        u = union[j, loader.dataset.y_mask[category[j]]]
        iou = i.to(torch.float) / u.to(torch.float)
        iou[torch.isnan(iou)] = 1
        ious[category[j]].append(iou.mean().item())

    for cat in range(len(loader.dataset.categories)):
        ious[cat] = torch.tensor(ious[cat]).mean().item()

    return correct_nodes / total_nodes, torch.tensor(ious).mean().item()


def run(cfg, model, dataset, device):
    train_loader = dataset.train_dataloader()
    test_loader = dataset.test_dataloader()
    for epoch in range(1, 31):
        train(epoch, model, train_loader, device, cfg)
        acc, iou = test(model, test_loader, dataset.num_classes, device)
        wandb.log({"Test Accuracy": acc, "Test IoU": iou})
        print('Epoch: {:02d}, Acc: {:.4f}, IoU: {:.4f}'.format(epoch, acc, iou))


@hydra.main(config_path='conf/config.yaml')
def main(cfg):
    
    # GET ARGUMENTS
    device = torch.device('cuda' if (torch.cuda.is_available() and cfg.training.cuda)
                          else 'cpu')

    # Get task and model_name
    tested_task = cfg.experiment.task
    tested_model_name = cfg.experiment.name
    tested_dataset_name = cfg.experiment.dataset

    # Find and create associated dataset
    dataset_config = getattr(cfg.data, tested_dataset_name, None)
    dataset_config.dataroot = hydra.utils.to_absolute_path(dataset_config.dataroot)
    dataset = find_dataset_using_name(tested_dataset_name)(dataset_config, cfg.training)

    # Find and create associated model
<<<<<<< HEAD
    model_config = getattr(getattr(cfg.models, tested_task, None), tested_model_name, None)
    model = find_model_using_name(model_config.type, tested_task, model_config, dataset.num_classes)
=======
    model_config = getattr(cfg.models, tested_model_name, None)
    model = find_model_using_name(tested_model_name, tested_task, model_config, dataset.num_classes)
>>>>>>> 126427cc
    model.set_optimizer(torch.optim.Adam)

    # wandb.watch(model)
    model = model.to(device)
    model_parameters = filter(lambda p: p.requires_grad, model.parameters())
    params = sum([np.prod(p.size()) for p in model_parameters])
    print("Model size = %i" % params)

    # Run training / evaluation
    run(cfg, model, dataset, device)


if __name__ == "__main__":
    main()<|MERGE_RESOLUTION|>--- conflicted
+++ resolved
@@ -108,13 +108,8 @@
     dataset = find_dataset_using_name(tested_dataset_name)(dataset_config, cfg.training)
 
     # Find and create associated model
-<<<<<<< HEAD
-    model_config = getattr(getattr(cfg.models, tested_task, None), tested_model_name, None)
-    model = find_model_using_name(model_config.type, tested_task, model_config, dataset.num_classes)
-=======
     model_config = getattr(cfg.models, tested_model_name, None)
     model = find_model_using_name(tested_model_name, tested_task, model_config, dataset.num_classes)
->>>>>>> 126427cc
     model.set_optimizer(torch.optim.Adam)
 
     # wandb.watch(model)
