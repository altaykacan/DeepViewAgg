--- conflicted
+++ resolved
@@ -110,14 +110,9 @@
 
 @hydra.main(config_path="conf/config.yaml")
 def main(cfg):
-<<<<<<< HEAD
-=======
-    log = logging.getLogger(__name__)
-    
     if cfg.pretty_print:
         print(cfg.pretty())
 
->>>>>>> ac968681
     # Get device
     device = torch.device("cuda" if (torch.cuda.is_available() and cfg.training.cuda) else "cpu")
     log.info("DEVICE : {}".format(device))
