import importlib
import hydra

from src.datasets.base_dataset import BaseDataset
from .base_model import BaseModel
from src.utils.model_building_utils.model_definition_resolver import resolve_model


def instantiate_model(config, dataset: BaseDataset) -> BaseModel:
    """ Creates a model given a datset and a training config. The config should contain the following:
    - config.data.task: task that will be evaluated
    - config.model_name: model to instantiate
    - config.models: All models available
    """

    # Get task and model_name
    task = config.data.task
    tested_model_name = config.model_name

    # Find configs
    model_config = getattr(config.models, tested_model_name, None)
<<<<<<< HEAD
    if not model_config:
        raise ValueError("Could not find model named {} in {}".format(tested_model_name, config.models.keys()))
=======
    if model_config is None:
        raise Exception("The model_name {} isn t within {}".format(tested_model_name, list(config.models.keys())))
>>>>>>> ebb07092
    resolve_model(model_config, dataset, task)

    model_class = getattr(model_config, "class")
    model_paths = model_class.split(".")
    module = ".".join(model_paths[:-1])
    class_name = model_paths[-1]
    model_module = ".".join(["src.models", task, module])
    modellib = importlib.import_module(model_module)

    model_cls = None
    for name, cls in modellib.__dict__.items():
        if name.lower() == class_name.lower():
            model_cls = cls

    if model_cls is None:
        raise NotImplementedError(
            "In %s.py, there should be a subclass of BaseDataset with class name that matches %s in lowercase."
            % (model_module, class_name)
        )
    model = model_cls(model_config, "dummy", dataset, modellib)
    return model<|MERGE_RESOLUTION|>--- conflicted
+++ resolved
@@ -19,13 +19,8 @@
 
     # Find configs
     model_config = getattr(config.models, tested_model_name, None)
-<<<<<<< HEAD
-    if not model_config:
-        raise ValueError("Could not find model named {} in {}".format(tested_model_name, config.models.keys()))
-=======
     if model_config is None:
         raise Exception("The model_name {} isn t within {}".format(tested_model_name, list(config.models.keys())))
->>>>>>> ebb07092
     resolve_model(model_config, dataset, task)
 
     model_class = getattr(model_config, "class")
