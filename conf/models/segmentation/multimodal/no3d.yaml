--- conflicted
+++ resolved
@@ -1,289 +1,7 @@
 models:
-<<<<<<< HEAD
-    Pure2D_Res16UNet21-12:
-        # 6.0 M params - 23.0 Mo on the GPU - ~4.9 ko/pixel at training time
-        class: no3d.no3dWithViewLogitFusion
-        define_constants:
-            in_feat: 32
-            in_feat_img: 4
-            strided_k: 4
-            strided_s: 2
-            strided_p: 1
-        down_conv:
-            image:
-                down_conv:
-                    module_name: ResNetDown
-                    block: ResBlock
-                    N: [ 0, 2, 2, 2, 2 ]
-                    stride: [ 1, strided_s, strided_s, strided_s, strided_s ]
-                    kernel_size: [ 3, strided_k, strided_k, strided_k, strided_k ]
-                    padding: [ 1, strided_p, strided_p, strided_p, strided_p ]
-                    down_conv_nn:
-                      [
-                          [ in_feat_img, in_feat ],
-                          [ in_feat, in_feat ],
-                          [ in_feat, 2*in_feat ],
-                          [ 2*in_feat, 4*in_feat ],
-                          [ 4*in_feat, 8*in_feat ],
-                      ]
-                up_conv:
-                    module_name: ResNetUp
-                    block: ResBlock
-                    N: 1
-                    stride: strided_s
-                    kernel_size: strided_k
-                    padding: strided_p
-                    up_conv_nn:
-                      [
-                          [ 8*in_feat, 4*in_feat, 4*in_feat ],
-                          [ 4*in_feat, 2*in_feat, 4*in_feat ],
-                          [ 4*in_feat, in_feat, 2*in_feat ],
-                          [ 2*in_feat, in_feat, in_feat ],
-                      ]
-                last_conv:
-                    input_nc: in_feat
-                    output_nc: N_CLS
-                atomic_pooling:
-                    module_name: BimodalCSRPool
-                    mode: max
-                view_pooling:
-                    module_name: BimodalCSRPool
-                    mode: mean
-                fusion:
-                    module_name: BimodalFusion
-                    mode: residual
-                branching_index: 0
-
-    Pure2D_Res16UNet21-15:
-        # 6.1 M params - 23.8 Mo on the GPU - ~6.9 ko/pixel at training time
-        class: no3d.no3dWithViewLogitFusion
-        define_constants:
-            in_feat: 32
-            in_feat_img: 4
-            strided_k: 4
-            strided_s: 2
-            strided_p: 1
-        down_conv:
-            image:
-                down_conv:
-                    module_name: ResNetDown
-                    block: ResBlock
-                    N: [ 0, 2, 2, 2, 2 ]
-                    stride: [ 1, strided_s, strided_s, strided_s, strided_s ]
-                    kernel_size: [ 3, strided_k, strided_k, strided_k, strided_k ]
-                    padding: [ 1, strided_p, strided_p, strided_p, strided_p ]
-                    down_conv_nn:
-                      [
-                          [ in_feat_img, in_feat ],
-                          [ in_feat, in_feat ],
-                          [ in_feat, 2*in_feat ],
-                          [ 2*in_feat, 4*in_feat ],
-                          [ 4*in_feat, 8*in_feat ],
-                      ]
-                up_conv:
-                    module_name: ResNetUp
-                    block: ResBlock
-                    N: 1
-                    kernel_size: [ strided_k, strided_k, strided_k, strided_k, 3 ]
-                    stride: [ strided_s, strided_s, strided_s, strided_s, 1 ]
-                    padding: [ strided_p, strided_p, strided_p, strided_p, 1 ]
-                    up_conv_nn:
-                      [
-                          [ 8*in_feat, 4*in_feat, 4*in_feat ],
-                          [ 4*in_feat, 2*in_feat, 4*in_feat ],
-                          [ 4*in_feat, in_feat, 2*in_feat ],
-                          [ 2*in_feat, in_feat, 2*in_feat ],
-                          [ 2*in_feat, 0, in_feat ],
-                      ]
-                last_conv:
-                    input_nc: in_feat
-                    output_nc: N_CLS
-                atomic_pooling:
-                    module_name: BimodalCSRPool
-                    mode: max
-                view_pooling:
-                    module_name: BimodalCSRPool
-                    mode: mean
-                fusion:
-                    module_name: BimodalFusion
-                    mode: residual
-                branching_index: 0
-
-    Pure2D_Res16UNet13-12:
-        # 4.4 M params - 17.0 Mo on the GPU - ~4.4 ko/pixel at training time
-        class: no3d.no3dWithViewLogitFusion
-        define_constants:
-            in_feat: 32
-            in_feat_img: 4
-            strided_k: 4
-            strided_s: 2
-            strided_p: 1
-        down_conv:
-            image:
-                down_conv:
-                    module_name: ResNetDown
-                    block: ResBlock
-                    N: [ 0, 1, 1, 1, 1 ]
-                    stride: [ 1, strided_s, strided_s, strided_s, strided_s ]
-                    kernel_size: [ 3, strided_k, strided_k, strided_k, strided_k ]
-                    padding: [ 1, strided_p, strided_p, strided_p, strided_p ]
-                    down_conv_nn:
-                      [
-                          [ in_feat_img, in_feat ],
-                          [ in_feat, in_feat ],
-                          [ in_feat, 2*in_feat ],
-                          [ 2*in_feat, 4*in_feat ],
-                          [ 4*in_feat, 8*in_feat ],
-                      ]
-                up_conv:
-                    module_name: ResNetUp
-                    block: ResBlock
-                    N: 1
-                    stride: strided_s
-                    kernel_size: strided_k
-                    padding: 0
-                    up_conv_nn:
-                      [
-                          [ 8*in_feat, 4*in_feat, 4*in_feat ],
-                          [ 4*in_feat, 2*in_feat, 4*in_feat ],
-                          [ 4*in_feat, in_feat, 2*in_feat ],
-                          [ 2*in_feat, in_feat, in_feat ],
-                      ]
-                last_conv:
-                    input_nc: in_feat
-                    output_nc: N_CLS
-                atomic_pooling:
-                    module_name: BimodalCSRPool
-                    mode: max
-                view_pooling:
-                    module_name: BimodalCSRPool
-                    mode: mean
-                fusion:
-                    module_name: BimodalFusion
-                    mode: residual
-                branching_index: 0
-
-    Pure2D_Res16UNet13-15:
-        # 4.5 M params - 17.6 Mo on the GPU - ~6.4 ko/pixel at training time
-        class: no3d.no3dWithViewLogitFusion
-        define_constants:
-            in_feat: 32
-            in_feat_img: 4
-            strided_k: 4
-            strided_s: 2
-            strided_p: 1
-        down_conv:
-            image:
-                down_conv:
-                    module_name: ResNetDown
-                    block: ResBlock
-                    N: [ 0, 1, 1, 1, 1 ]
-                    stride: [ 1, strided_s, strided_s, strided_s, strided_s ]
-                    kernel_size: [ 3, strided_k, strided_k, strided_k, strided_k ]
-                    padding: [ 1, strided_p, strided_p, strided_p, strided_p ]
-                    down_conv_nn:
-                      [
-                          [ in_feat_img, in_feat ],
-                          [ in_feat, in_feat ],
-                          [ in_feat, 2*in_feat ],
-                          [ 2*in_feat, 4*in_feat ],
-                          [ 4*in_feat, 8*in_feat ],
-                      ]
-                up_conv:
-                    module_name: ResNetUp
-                    block: ResBlock
-                    N: 1
-                    kernel_size: [ strided_k, strided_k, strided_k, strided_k, 3 ]
-                    stride: [ strided_s, strided_s, strided_s, strided_s, 1 ]
-                    padding: [ strided_p, strided_p, strided_p, strided_p, 1 ]
-                    up_conv_nn:
-                      [
-                          [ 8*in_feat, 4*in_feat, 4*in_feat ],
-                          [ 4*in_feat, 2*in_feat, 4*in_feat ],
-                          [ 4*in_feat, in_feat, 2*in_feat ],
-                          [ 2*in_feat, in_feat, 2*in_feat ],
-                          [ 2*in_feat, 0, in_feat ],
-                      ]
-                last_conv:
-                    input_nc: in_feat
-                    output_nc: N_CLS
-                atomic_pooling:
-                    module_name: BimodalCSRPool
-                    mode: max
-                view_pooling:
-                    module_name: BimodalCSRPool
-                    mode: mean
-                fusion:
-                    module_name: BimodalFusion
-                    mode: residual
-                branching_index: 0
-
-    Pure2D_Res16UNet21-12_GN_WS:
-        # 6.0 M params - 23.4 Mo on the GPU - ~5.2 ko/pixel at training time
-        class: no3d.no3dWithViewLogitFusion
-        define_constants:
-            in_feat: 32
-            in_feat_img: 4
-            strided_k: 4
-            strided_s: 2
-            strided_p: 1
-        down_conv:
-            image:
-                down_conv:
-                    module_name: ResNetDown
-                    block: ResBlock
-                    N: [ 0, 2, 2, 2, 2 ]
-                    stride: [ 1, strided_s, strided_s, strided_s, strided_s ]
-                    kernel_size: [ 3, strided_k, strided_k, strided_k, strided_k ]
-                    padding: [ 1, strided_p, strided_p, strided_p, strided_p ]
-                    normalization: GroupNorm
-                    weight_standardization: True
-                    down_conv_nn:
-                      [
-                          [ in_feat_img, in_feat ],
-                          [ in_feat, in_feat ],
-                          [ in_feat, 2*in_feat ],
-                          [ 2*in_feat, 4*in_feat ],
-                          [ 4*in_feat, 8*in_feat ],
-                      ]
-                up_conv:
-                    module_name: ResNetUp
-                    block: ResBlock
-                    N: 1
-                    stride: strided_s
-                    kernel_size: strided_k
-                    padding: strided_p
-                    normalization: GroupNorm
-                    weight_standardization: True
-                    up_conv_nn:
-                      [
-                          [ 8*in_feat, 4*in_feat, 4*in_feat ],
-                          [ 4*in_feat, 2*in_feat, 4*in_feat ],
-                          [ 4*in_feat, in_feat, 2*in_feat ],
-                          [ 2*in_feat, in_feat, in_feat ],
-                      ]
-                last_conv:
-                    input_nc: in_feat
-                    output_nc: N_CLS
-                atomic_pooling:
-                    module_name: BimodalCSRPool
-                    mode: max
-                view_pooling:
-                    module_name: BimodalCSRPool
-                    mode: mean
-                fusion:
-                    module_name: BimodalFusion
-                    mode: residual
-                branching_index: 0
-
-    Pure2D_Res16UNet21-15_GN_WS-k2:
-        # 6.1 M params - 23.8 Mo on the GPU - ~7.2 ko/pixel at training time
-        class: no3d.no3dWithViewLogitFusion
-=======
     Res16UNet21-15_GN_WS:
         # 6.1 M params - 23.8 Mo on the GPU - ~7.2 ko/pixel at training time
         class: no3d.No3DLogitFusion
->>>>>>> 4d8914c9
         define_constants:
             in_feat: 32
             in_feat_img: 4
@@ -340,11 +58,8 @@
                     mode: residual
                 branching_index: 0
 
-<<<<<<< HEAD
-    Pure2D_Res16UNet21-15_GN_WS-k2-large:
-=======
+
     Res16UNet21-15_GN:
->>>>>>> 4d8914c9
         # 6.1 M params - 23.8 Mo on the GPU - ~7.2 ko/pixel at training time
         class: no3d.No3DLogitFusion
         define_constants:
