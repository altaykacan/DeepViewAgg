--- conflicted
+++ resolved
@@ -6,9 +6,6 @@
     class: sparseconv3d.APIModel
     conv_type: "SPARSE"
     backend: "torchsparse"
-<<<<<<< HEAD
-    backbone:
-=======
     backbone: # backbone offset specific for Sparse conv application builder
         define_constants:
             in_feat: 32
@@ -7205,7 +7202,6 @@
     conv_type: "SPARSE"
     backend: "torchsparse"
     backbone: # backbone offset specific for Sparse conv application builder
->>>>>>> 57899df2
         define_constants:
             in_feat: 32
             in_feat_img: 4
@@ -7266,13 +7262,9 @@
                   [ 3*in_feat, 0, 3*in_feat ],
                 ]
 
-<<<<<<< HEAD
-Res16UNet34-L4-early-ade20k-max:
-=======
 Res16UNet34-PointPyramid-early-cityscapes-interpolate:
     # 28.1 M params - 109.4 Mo on the GPU - ~2.7 ko/pixel at training time
 #     path_pretrained: /workspace/projects/torch-points3d/outputs/2022-02-08/08-53-28/Res16UNet34-PointPyramid-early-cityscapes-interpolate.pt
->>>>>>> 57899df2
     class: sparseconv3d.APIModel
     conv_type: "SPARSE"
     backend: "torchsparse"
@@ -7331,12 +7323,8 @@
                   [ 3*in_feat, 0, 3*in_feat ],
                 ]
 
-<<<<<<< HEAD
-Res16UNet34-PointPyramid-early-cityscapes-interpolate:
-=======
 ResUNet34-PointPyramid-early-cityscapes-interpolate:
     # 28.1 M params - 109.4 Mo on the GPU - ~2.7 ko/pixel at training time
->>>>>>> 57899df2
     class: sparseconv3d.APIModel
     conv_type: "SPARSE"
     backend: "torchsparse"
@@ -7405,9 +7393,6 @@
                         FEAT + l0_map + l1_map + l2_map,
                         FEAT + l0_map + l1_map + l2_map + l3_map,
                         FEAT + l0_map + l1_map + l2_map + l3_map + l4_map ]  # This is necessary to support batches with no images
-<<<<<<< HEAD
-                checkpointing: c  # UnimodalBranch gradient checkpointing at train time
-=======
                 checkpointing: c
                 interpolate: True
 
@@ -8072,7 +8057,6 @@
                     mode: concatenation
                 branching_index: 0
                 checkpointing: av
->>>>>>> 57899df2
                 interpolate: True
 
         up_conv:
