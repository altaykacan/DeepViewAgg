--- conflicted
+++ resolved
@@ -73,83 +73,6 @@
       kernel_size: 3
       stride: [ 2, 2, 2, 2, 1 ]
 
-<<<<<<< HEAD
-    Res16UNet21-15:
-        # xxx M params - xxx Mo on the GPU
-        class: sparseconv3d.APIModel
-        conv_type: "SPARSE"
-        backend: "torchsparse"
-        backbone:
-            define_constants:
-                in_feat: 32
-                block: ResBlock
-            down_conv:
-                module_name: ResNetDown
-                block: block
-                N: [ 0, 2, 2, 2, 2 ]
-                kernel_size: [ 3, 2, 2, 2, 2 ]
-                stride: [ 1, 2, 2, 2, 2 ]
-                down_conv_nn:
-                  [
-                      [ FEAT, in_feat ],
-                      [ in_feat, in_feat ],
-                      [ in_feat, 2*in_feat ],
-                      [ 2*in_feat, 4*in_feat ],
-                      [ 4*in_feat, 8*in_feat ],
-                  ]
-            up_conv:
-                block: block
-                module_name: ResNetUp
-                N: [ 1, 1, 1, 1, 1 ]
-                kernel_size: [ 2, 2, 2, 2, 3 ]
-                stride: [ 2, 2, 2, 2, 1 ]
-                up_conv_nn:
-                  [
-                      [ 8*in_feat, 4*in_feat, 4*in_feat ],
-                      [ 4*in_feat, 2*in_feat, 4*in_feat ],
-                      [ 4*in_feat, in_feat, 3*in_feat ],
-                      [ 3*in_feat, in_feat, 3*in_feat ],
-                      [ 3*in_feat, 0, 3*in_feat ],
-                  ]
-
-    Res16UNet21-15_light:
-        # xxx M params - xxx Mo on the GPU
-        class: sparseconv3d.APIModel
-        conv_type: "SPARSE"
-        backend: "torchsparse"
-        backbone:
-            define_constants:
-                in_feat: 32
-                block: ResBlock
-            down_conv:
-                module_name: ResNetDown
-                block: block
-                N: [ 0, 2, 2, 2, 2 ]
-                kernel_size: [ 3, 2, 2, 2, 2 ]
-                stride: [ 1, 2, 2, 2, 2 ]
-                down_conv_nn:
-                  [
-                      [ FEAT, in_feat ],
-                      [ in_feat, in_feat ],
-                      [ in_feat, 2*in_feat ],
-                      [ 2*in_feat, 4*in_feat ],
-                      [ 4*in_feat, 8*in_feat ],
-                  ]
-            up_conv:
-                block: block
-                module_name: ResNetUp
-                N: [ 1, 1, 1, 1, 1 ]
-                kernel_size: [ 2, 2, 2, 2, 3 ]
-                stride: [ 2, 2, 2, 2, 1 ]
-                up_conv_nn:
-                  [
-                      [ 8*in_feat, 4*in_feat, 4*in_feat ],
-                      [ 4*in_feat, 2*in_feat, 3*in_feat ],
-                      [ 3*in_feat, in_feat, 2*in_feat ],
-                      [ 2*in_feat, in_feat, in_feat ],
-                      [ in_feat, 0, in_feat ],
-                  ]
-=======
 DEPRECATED_UPCONV_FORMAT____ResUNet32:
     class: sparseconv3d.APIModel
     conv_type: "SPARSE"
@@ -447,5 +370,4 @@
                     [ 4*in_feat, in_feat, 2*in_feat ],
                     [ 2*in_feat, in_feat, 2*in_feat ],
                     [ 2*in_feat, 0, in_feat ],
-                ]
->>>>>>> dde99c83
+                ]