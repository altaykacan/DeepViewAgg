<<<<<<< HEAD
data:
    task: multimodal
    class: s3dis.S3DIS1x1Dataset
    dataroot: data
    fold: 5
    class_weight_method: "sqrt"
    use_category: False
    train_transforms:
        - transform: FixedPoints
          lparams: [4096]
        - transform: RandomTranslate
          params:
              translate: 0.01
        - transform: RandomRotate
          params:
              degrees: 180
              axis: 2
=======
# @package data
task: segmentation
class: s3dis.S3DIS1x1Dataset
dataroot: data
fold: 5
class_weight_method: "sqrt"
use_category: False
train_transforms:
    - transform: FixedPoints
      lparams: [4096]
    - transform: RandomTranslate
      params:
          translate: 0.01
    - transform: RandomRotate
      params:
          degrees: 180
          axis: 2
>>>>>>> ef77e2ad

test_transforms:
    - transform: FixedPoints
      lparams: [4096]<|MERGE_RESOLUTION|>--- conflicted
+++ resolved
@@ -1,22 +1,3 @@
-<<<<<<< HEAD
-data:
-    task: multimodal
-    class: s3dis.S3DIS1x1Dataset
-    dataroot: data
-    fold: 5
-    class_weight_method: "sqrt"
-    use_category: False
-    train_transforms:
-        - transform: FixedPoints
-          lparams: [4096]
-        - transform: RandomTranslate
-          params:
-              translate: 0.01
-        - transform: RandomRotate
-          params:
-              degrees: 180
-              axis: 2
-=======
 # @package data
 task: segmentation
 class: s3dis.S3DIS1x1Dataset
@@ -34,7 +15,6 @@
       params:
           degrees: 180
           axis: 2
->>>>>>> ef77e2ad
 
 test_transforms:
     - transform: FixedPoints
