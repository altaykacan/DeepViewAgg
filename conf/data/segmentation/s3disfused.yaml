--- conflicted
+++ resolved
@@ -1,60 +1,3 @@
-<<<<<<< HEAD
-data:
-  task: multimodal
-  class: s3dis.S3DISFusedDataset
-  dataroot: data
-  fold: 5
-  first_subsampling: 0.04
-  use_category: False
-  pre_collate_transform:
-      - transform: PointCloudFusion   # One point cloud per area
-      - transform: SaveOriginalPosId    # Required so that one can recover the original point in the fused point cloud
-      - transform: GridSampling3D       # Samples on a grid
-        params:
-            size: ${data.first_subsampling}
-  train_transforms:
-    - transform: RandomNoise
-      params:
-        sigma: 0.001
-    - transform: RandomRotate
-      params:
-        degrees: 180
-        axis: 2
-    - transform: RandomScaleAnisotropic
-      params:
-        scales: [0.8, 1.2]
-    - transform: RandomSymmetry
-      params:
-        axis: [True, False, False]
-    - transform: DropFeature
-      params:
-        drop_proba: 0.2
-        feature_name: rgb
-    - transform: XYZFeature
-      params:
-        add_x: False
-        add_y: False
-        add_z: True
-    - transform: AddFeatsByKeys
-      params:
-        list_add_to_x: [True, True]
-        feat_names: [rgb, pos_z]
-        delete_feats: [True, True]
-    - transform: Center
-  test_transform:
-    - transform: XYZFeature
-      params:
-        add_x: False
-        add_y: False
-        add_z: True
-    - transform: AddFeatsByKeys
-      params:
-        list_add_to_x: [True, True]
-        feat_names: [rgb, pos_z]
-        delete_feats: [True, True]
-    - transform: Center
-  val_transform: ${data.test_transform}
-=======
 # @package data
 task: segmentation
 class: s3dis.S3DISFusedDataset
@@ -109,5 +52,4 @@
       feat_names: [rgb, pos_z]
       delete_feats: [True, True]
   - transform: Center
-val_transform: ${data.test_transform}
->>>>>>> ef77e2ad
+val_transform: ${data.test_transform}