<<<<<<< HEAD
defaults: # for loading the default config
  - task: ??? # Task performed (multimodal, classification etc...)
    optional: True
  - model_type: ??? # Type of model to use, e.g. pointnet2, rsconv etc...
    optional: True
  - dataset: ???
    optional: True
=======
defaults: # for loading the default.yaml config
  - task: ???
>>>>>>> ef77e2ad

  - visualization: default
  - lr_scheduler: exponential
  - training: default
#
  - debugging: default
  - models: ???
  - data: ???
  - sota # Contains current SOTA results on different datasets (extracted from papers !).
#  - hydra/job_logging: custom
#  - hydra/output: custom  # add the support for user-defined experiment folder (where to save the experiment files)

job_name: benchmark # prefix name for saving the experiment file.
model_name: ??? # Name of the specific model to load
update_lr_scheduler_on: "on_epoch" # ["on_epoch", "on_num_batch", "on_num_sample"]
selection_stage: ""
pretty_print: False
eval_frequency: 1

tracker_options: # Extra options for the tracker
  full_res: False
  make_submission: False
  track_boxes: False<|MERGE_RESOLUTION|>--- conflicted
+++ resolved
@@ -1,15 +1,5 @@
-<<<<<<< HEAD
-defaults: # for loading the default config
-  - task: ??? # Task performed (multimodal, classification etc...)
-    optional: True
-  - model_type: ??? # Type of model to use, e.g. pointnet2, rsconv etc...
-    optional: True
-  - dataset: ???
-    optional: True
-=======
 defaults: # for loading the default.yaml config
   - task: ???
->>>>>>> ef77e2ad
 
   - visualization: default
   - lr_scheduler: exponential
